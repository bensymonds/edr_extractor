"""
Simple test bed script that can read config of pipeline from supplied
YAML file, run the tests and save results/show statistic
"""
import yaml
import json
from hashlib import sha1
import argparse
import logging
import csv
from collections import defaultdict

from werkzeug.utils import import_string

logger = logging.getLogger("evaluate")


# TODO: merge with transform.Transformer?
# OR move it to separate file?
class Pipeline(object):
    def __init__(self, config):
        self.reader = None
        self.preprocessor = None
        self.beneficiary_categorizer = None
        self.parser = None

        if config.get("reader"):
            self.reader = self.load_class(config["reader"])

        if config.get("preprocessor"):
            self.preprocessor = self.load_class(config["preprocessor"])

        if config.get("beneficiary_categorizer"):
            self.beneficiary_categorizer = self.load_class(config["beneficiary_categorizer"])

        if config.get("parser"):
            self.parser = self.load_class(config["parser"])

        self.config_key = sha1(json.dumps(config, sort_keys=True).encode("utf8")).hexdigest()

    def resolve_param(self, v):
        if isinstance(v, str) and v.startswith("!"):
            return import_string(v[1:])

        if isinstance(v, (list, tuple)):
            if v and all(map(lambda x: isinstance(x, (list, tuple)), v)):
                return [self.resolve_param(x) for x in v]

            if v[0].startswith("!"):
                return self.load_class(v)

        return v

    def load_class(self, call_signature):
        class_name = call_signature[0]

        if class_name.startswith("!"):
            class_name = class_name[1:]

        if len(call_signature) == 1:
            return import_string(class_name)()
        else:
            args = {
                k: self.resolve_param(v)
                for k, v in call_signature[1].items()
            }

            return import_string(class_name)(**args)

    def transform_company(self, company):
        """
        Applies pre-process, categorization and parsing steps to record from the
        company registry

        :param company: One record from the input file
        :type company: dict
        :returns: Results of processing
        :rtype: Dict
        """

        assert (
            self.preprocessor and
            self.beneficiary_categorizer and self.parser
        )

        base_rec = {
            "Company name": company["name"],
            "Company number": company["edrpou"],
            "Is beneficial owner": False
        }

        founders = self.preprocessor.process_founders(company)

        if not founders:
            yield base_rec

        for founder in founders:
            rec = base_rec.copy()

            rec["Raw founder record"] = founder

            if self.beneficiary_categorizer.classify(founder):
                rec["Is beneficial owner"] = True

            owner = self.parser.parse_founders_record(founder, include_stats=True)
            rec.update(owner)

            yield rec

    def pump_it(self):
        """
        Iterates over the input file and processes all the records found

        :returns: processed companies
        :rtype: iterator
        """

        assert (
            self.reader and self.preprocessor and
            self.beneficiary_categorizer and self.parser
        )

        for company in self.reader.iter_docs():
            for res in self.transform_company(company):
                for k, v in res.items():
                    if isinstance(v, (list, tuple)):
                        joiner = " " if k == "Raw founder record" else ", "

                        res[k] = joiner.join(map(str, v))
                yield res


if __name__ == '__main__':
    parser = argparse.ArgumentParser()
    parser.add_argument("profile_yaml", help='YAML file with configuration of the pipeline, input and output files')
    parser.add_argument("--source_xml", help='The source data in XML format - takes precedence over the file path set in the profile')
    parser.add_argument("--output_csv", help='The path for the CSV output file - takes precedence over the file path set in the profile')
    parser.add_argument("--show_stats", help='Show also global stats', default=False, action="store_true")

    parser.add_argument("--limit", type=int, help="Limit the number of results - takes precedence over the limit set in the profile")

    parser.add_argument(
        '--log', help='Logging level', dest="loglevel", default="INFO",
        choices=["DEBUG", "INFO", "WARNING", "ERROR", "CRITICAL"])

    args = parser.parse_args()

    numeric_level = getattr(logging, args.loglevel.upper(), None)
    if not isinstance(numeric_level, int):
        raise ValueError('Invalid log level: %s' % args.loglevel)
    logging.basicConfig(level=numeric_level)

    with open(args.profile_yaml, "r") as fp:
        profile = yaml.load(fp.read())

        # TODO: validate the object
        try:
            # Change the reader config if a source file was specified via args
            if args.source_xml:
                reader_file_path_entry = next((x for x in profile["pipeline"]["reader"] if isinstance(x, dict) and x.get("file_path")), None)
                if reader_file_path_entry:
                    reader_file_path_entry["file_path"] = args.source_xml

            pipeline = Pipeline(profile["pipeline"])
            output_csv = args.output_csv or profile["output_csv"]

            result = 0
            bo_result = 0

            accum = []
            stats = defaultdict(int)
            counts = defaultdict(int)
            keys = set()

            with open(profile["output_csv"], "w") as f_out:
                w = None
                for res in pipeline.pump_it():
                    if w is None:
                        w = csv.DictWriter(f_out, fieldnames=sorted(res.keys()), dialect="excel")
                        w.writeheader()

                    if res["Is beneficial owner"]:
                        bo_result += 1

                    # Ugly and memory hungry :(
                    if not profile.get("export_only_beneficial_owners"):
                        w.writerow(res)
                    else:
                        if res["Is beneficial owner"]:
                            w.writerow(res)

                    for k in res:
                        if k.startswith("total_"):
                            stats[k] += res[k]

                            if res[k]:
                                counts[k] += 1

<<<<<<< HEAD
                    keys |= set(res.keys())

                    result += 1
                    if profile.get("limit") and result >= profile["limit"]:
                        break
=======
                result += 1
                limit = args.limit or profile.get("limit")
                if limit and result >= limit:
                    break

            with open(output_csv, "w") as f_out:
                w = csv.DictWriter(f_out, fieldnames=sorted(keys), dialect="excel")
                w.writeheader()
                w.writerows(accum)
>>>>>>> 461af7a0

            logger.info("Successfully pumped {} records".format(result))

            if args.show_stats:
                from prettytable import PrettyTable
                x = PrettyTable()
                stat_keys = sorted([k for k in keys if k.startswith("total_")])
                x.field_names = ["metric"] + stat_keys + ["Total records with BO"] + ["Total records processed"]

                x.add_row(["Found entities"] + [stats[k] for k in stat_keys] + [bo_result, result])
                x.add_row(["Records with at least one entity"] + [counts[k] for k in stat_keys] + [bo_result, result])

                if bo_result > 0:
                    x.add_row(
                        ["Found entities avg"] +
                        ["{:2.3f}%".format(stats[k] / bo_result * 100) for k in stat_keys] +
                        ["100%", "100%"]
                    )
                    x.add_row(
                        ["Records with at least one entity, avg"] +
                        ["{:2.3f}%".format(counts[k] / bo_result * 100) for k in stat_keys] +
                        ["100%", "100%"]
                    )

                print(x)

        except KeyError as e:
            logger.error("Cannot parse profile file: %s" % e)
            exit(1)<|MERGE_RESOLUTION|>--- conflicted
+++ resolved
@@ -86,6 +86,10 @@
         base_rec = {
             "Company name": company["name"],
             "Company number": company["edrpou"],
+            "Company address": company["location"],
+            "Company head": company["head"],
+            "Company profile": company["company_profile"],
+            "Company status": company["status"],
             "Is beneficial owner": False
         }
 
@@ -101,9 +105,12 @@
 
             if self.beneficiary_categorizer.classify(founder):
                 rec["Is beneficial owner"] = True
-
-            owner = self.parser.parse_founders_record(founder, include_stats=True)
-            rec.update(owner)
+                owner = self.parser.parse_founders_record(founder, include_stats=True)
+                rec.update(owner)
+
+            # That should be enabled once we'll decide to also parse founders
+            # owner = self.parser.parse_founders_record(founder, include_stats=True)
+            # rec.update(owner)
 
             yield rec
 
@@ -132,13 +139,28 @@
 
 if __name__ == '__main__':
     parser = argparse.ArgumentParser()
-    parser.add_argument("profile_yaml", help='YAML file with configuration of the pipeline, input and output files')
-    parser.add_argument("--source_xml", help='The source data in XML format - takes precedence over the file path set in the profile')
-    parser.add_argument("--output_csv", help='The path for the CSV output file - takes precedence over the file path set in the profile')
-    parser.add_argument("--show_stats", help='Show also global stats', default=False, action="store_true")
-
-    parser.add_argument("--limit", type=int, help="Limit the number of results - takes precedence over the limit set in the profile")
-
+
+    parser.add_argument(
+        "profile_yaml",
+        help='YAML file with configuration of the pipeline, input and output files')
+    parser.add_argument(
+        "--source_xml",
+        help='The source data in XML format - takes precedence over the file path set in the profile'
+    )
+    parser.add_argument(
+        "--output_csv",
+        help='The path for the CSV output file - takes precedence over the file path set in the profile'
+    )
+    parser.add_argument(
+        "--show_stats",
+        help='Show also global stats',
+        default=False, action="store_true"
+    )
+    parser.add_argument(
+        "--limit",
+        type=int,
+        help="Limit the number of results - takes precedence over the limit set in the profile"
+    )
     parser.add_argument(
         '--log', help='Logging level', dest="loglevel", default="INFO",
         choices=["DEBUG", "INFO", "WARNING", "ERROR", "CRITICAL"])
@@ -157,12 +179,17 @@
         try:
             # Change the reader config if a source file was specified via args
             if args.source_xml:
-                reader_file_path_entry = next((x for x in profile["pipeline"]["reader"] if isinstance(x, dict) and x.get("file_path")), None)
+                reader_file_path_entry = next(
+                    (x for x in profile["pipeline"]["reader"] if isinstance(x, dict) and x.get("file_path")),
+                    None
+                )
                 if reader_file_path_entry:
                     reader_file_path_entry["file_path"] = args.source_xml
 
             pipeline = Pipeline(profile["pipeline"])
             output_csv = args.output_csv or profile["output_csv"]
+            limit = args.limit or profile.get("limit")
+            export_only_bo = bool(profile.get("export_only_beneficial_owners"))
 
             result = 0
             bo_result = 0
@@ -172,22 +199,26 @@
             counts = defaultdict(int)
             keys = set()
 
-            with open(profile["output_csv"], "w") as f_out:
+            with open(output_csv, "w") as f_out:
                 w = None
                 for res in pipeline.pump_it():
-                    if w is None:
-                        w = csv.DictWriter(f_out, fieldnames=sorted(res.keys()), dialect="excel")
-                        w.writeheader()
+                    result += 1
 
                     if res["Is beneficial owner"]:
                         bo_result += 1
 
-                    # Ugly and memory hungry :(
-                    if not profile.get("export_only_beneficial_owners"):
+                    # There are still a bug when exporting to CSV with export_only_bo=False
+                    if not export_only_bo:
+                        if w is None:
+                            w = csv.DictWriter(f_out, fieldnames=sorted(res.keys()), dialect="excel")
+                            w.writeheader()
+
                         w.writerow(res)
-                    else:
-                        if res["Is beneficial owner"]:
-                            w.writerow(res)
+                    elif res["Is beneficial owner"]:
+                        if w is None:
+                            w = csv.DictWriter(f_out, fieldnames=sorted(res.keys()), dialect="excel")
+                            w.writeheader()
+                        w.writerow(res)
 
                     for k in res:
                         if k.startswith("total_"):
@@ -196,23 +227,8 @@
                             if res[k]:
                                 counts[k] += 1
 
-<<<<<<< HEAD
-                    keys |= set(res.keys())
-
-                    result += 1
-                    if profile.get("limit") and result >= profile["limit"]:
+                    if limit and (bo_result if export_only_bo else result) >= limit:
                         break
-=======
-                result += 1
-                limit = args.limit or profile.get("limit")
-                if limit and result >= limit:
-                    break
-
-            with open(output_csv, "w") as f_out:
-                w = csv.DictWriter(f_out, fieldnames=sorted(keys), dialect="excel")
-                w.writeheader()
-                w.writerows(accum)
->>>>>>> 461af7a0
 
             logger.info("Successfully pumped {} records".format(result))
 
